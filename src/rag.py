"""Simple Retrieval-Augmented Generation utilities without LangChain.

This module exposes a stateful :class:`SimpleRAGSession` that talks directly to
ChromaDB and the OpenAI chat completions API.  It keeps track of previous
questions/answers to provide conversational context, and it returns structured
source attributions for every response so that callers can surface citations in
their UI.
"""

from __future__ import annotations

from dataclasses import dataclass, field
from typing import Any, Dict, Iterable, List, Optional

import chromadb
from openai import OpenAI
from sentence_transformers import SentenceTransformer

from src.config import CFG


<<<<<<< HEAD
DEFAULT_MODEL = CFG.get("models", {}).get("chat", "gpt-4o-mini")
DEFAULT_EMBEDDING_MODEL = CFG.get("models", {}).get("embedding", "all-MiniLM-L6-v2")
DEFAULT_COLLECTION = CFG.get("rag", {}).get("collection", "papers")
DEFAULT_PERSIST_PATH = (
    CFG.get("rag", {}).get("persist_path")
    or CFG.get("paths", {}).get("chroma")
    or ".chroma"
)
DEFAULT_HISTORY_LIMIT = int(CFG.get("rag", {}).get("history_limit", 10))
DEFAULT_TEMPERATURE = float(CFG.get("rag", {}).get("temperature", 0.0))
DEFAULT_RESULTS_PER_QUERY = int(CFG.get("rag", {}).get("results_per_query", 5))
=======
DEFAULT_MODEL = "gpt-4o-mini"
DEFAULT_EMBEDDING_MODEL = "all-MiniLM-L6-v2"
>>>>>>> 283c56c6


@dataclass
class SourceAttribution:
    """Represents a retrieved context chunk that informed an answer."""

    document: str
    metadata: Dict[str, Any]
    score: float
    chunk_id: str

    def display_label(self) -> str:
        """Human readable label for CLI output."""

        source = self.metadata.get("source") or self.metadata.get("path") or "Unbekannte Quelle"
        page = self.metadata.get("page")
        return f"{source} (Seite {page})" if page is not None else str(source)


@dataclass
class ConversationTurn:
    """Single question/answer exchange including retrieved sources."""

    question: str
    answer: str
    sources: List[SourceAttribution] = field(default_factory=list)


class SimpleRAGSession:
    """Stateful RAG helper that manages embeddings, retrieval and chat history."""

    def __init__(
        self,
        *,
<<<<<<< HEAD
        collection_name: str = DEFAULT_COLLECTION,
        persist_path: str = DEFAULT_PERSIST_PATH,
        api_key: Optional[str] = None,
        chat_model: str = DEFAULT_MODEL,
        embedding_model: Optional[str] = None,
        temperature: float = DEFAULT_TEMPERATURE,
        history_limit: int = DEFAULT_HISTORY_LIMIT,
    ) -> None:
        if api_key is None:
            api_key = CFG.get("services", {}).get("openai", {}).get("api_key")
=======
        collection_name: str = "papers",
        persist_path: str = ".chroma",
        api_key: Optional[str] = None,
        chat_model: str = DEFAULT_MODEL,
        embedding_model: Optional[str] = None,
        temperature: float = 0.0,
        history_limit: int = 10,
    ) -> None:
        if api_key is None:
            api_key = CFG.get("OPENAI_API_KEY")
>>>>>>> 283c56c6
        if not api_key:
            raise RuntimeError("OPENAI_API_KEY fehlt. Bitte in der Umgebung setzen oder .env konfigurieren.")

        self._client = OpenAI(api_key=api_key)
        self._chat_model = chat_model
        self._temperature = temperature
        self._history_limit = history_limit

        if embedding_model is None:
            embedding_model = DEFAULT_EMBEDDING_MODEL

        self._embedder = SentenceTransformer(embedding_model)
        self._collection = (
            chromadb.PersistentClient(path=persist_path).get_or_create_collection(collection_name)
        )

        self._history: List[ConversationTurn] = []

    # ------------------------------------------------------------------
    # Public API
    # ------------------------------------------------------------------
    @property
    def chat_model(self) -> str:
        """Return the currently configured chat model."""

        return self._chat_model

<<<<<<< HEAD
    def ask(self, question: str, *, k: Optional[int] = None) -> Dict[str, Any]:
=======
    def ask(self, question: str, *, k: int = 5) -> Dict[str, Any]:
>>>>>>> 283c56c6
        """Answer a question using retrieved context and conversation history.

        Returns a dictionary containing the generated answer, the retrieved
        sources and the updated conversation history for convenience.
        """

        if not question.strip():
            raise ValueError("Die Frage darf nicht leer sein.")

<<<<<<< HEAD
        if k is None:
            k = DEFAULT_RESULTS_PER_QUERY
=======
>>>>>>> 283c56c6
        sources = self._retrieve_sources(question, k)
        context = self._build_context_prompt(sources)
        messages = self._build_messages(question, context)

        response = self._client.chat.completions.create(
            model=self._chat_model,
            temperature=self._temperature,
            messages=messages,
        )
        answer = response.choices[0].message.content.strip()
        answer_with_sources = self._append_source_section(answer, sources)

        turn = ConversationTurn(question=question, answer=answer_with_sources, sources=sources)
        self._append_history(turn)

        return {
            "answer": answer_with_sources,
            "sources": sources,
            "history": list(self._history),
        }

    def get_history(self) -> List[ConversationTurn]:
        """Return the stored conversation history."""

        return list(self._history)

    def clear_history(self) -> None:
        """Forget the conversation context."""

        self._history.clear()

    # ------------------------------------------------------------------
    # Internals
    # ------------------------------------------------------------------
    def _retrieve_sources(self, question: str, k: int) -> List[SourceAttribution]:
        embedding = self._embedder.encode([question], convert_to_numpy=True)[0].tolist()

        results = self._collection.query(
            query_embeddings=[embedding],
            n_results=k,
            include=["documents", "metadatas", "distances", "ids"],
        )

        documents = self._flatten(results.get("documents"))
        metadatas = self._flatten(results.get("metadatas"))
        distances = self._flatten(results.get("distances"))
        ids = self._flatten(results.get("ids"))

        attributions: List[SourceAttribution] = []
        for doc, meta, distance, chunk_id in zip(documents, metadatas, distances, ids):
            if meta is None:
                meta = {}
            score = float(distance) if distance is not None else 0.0
            attributions.append(SourceAttribution(document=doc, metadata=meta, score=score, chunk_id=chunk_id))
        return attributions

    def _build_context_prompt(self, sources: Iterable[SourceAttribution]) -> str:
        sections = []
        for idx, source in enumerate(sources, start=1):
            header = f"[{idx}] {source.display_label()} — Abstand: {source.score:.4f}"
            sections.append(f"{header}\n{source.document.strip()}")
        return "\n\n".join(sections)

    def _build_messages(self, question: str, context: str) -> List[Dict[str, str]]:
        system_prompt = (
            "Du bist ein hilfreicher wissenschaftlicher Assistent. Beantworte Fragen "
            "ausschließlich anhand des bereitgestellten Kontexts. Wenn Informationen "
            "fehlen, gib dies offen an. Liefere am Ende deiner Antwort eine Liste "
            "der verwendeten Quellen im Format [Zahl]."
        )

        messages: List[Dict[str, str]] = [{"role": "system", "content": system_prompt}]

        # incorporate previous turns for conversational memory
        for turn in self._history[-self._history_limit :]:
            messages.append({"role": "user", "content": turn.question})
            messages.append({"role": "assistant", "content": turn.answer})

        user_prompt = (
            "Kontext:\n"
            f"{context if context else '---'}\n\n"
            f"Frage: {question}\n"
            "Formuliere eine fundierte Antwort in Deutsch."
        )
        messages.append({"role": "user", "content": user_prompt})
        return messages

    def _append_history(self, turn: ConversationTurn) -> None:
        self._history.append(turn)
        if len(self._history) > self._history_limit:
            overflow = len(self._history) - self._history_limit
            if overflow > 0:
                del self._history[0:overflow]

    @staticmethod
    def _flatten(nested: Optional[List[List[Any]]]) -> List[Any]:
        if not nested:
            return []
        return [item for group in nested for item in group]

    @staticmethod
    def _append_source_section(answer: str, sources: List[SourceAttribution]) -> str:
        if not sources:
            return f"{answer}\n\nQuellen: Keine passenden Treffer."

        lines = [f"[{idx}] {source.display_label()}" for idx, source in enumerate(sources, start=1)]
        joined = "\n".join(lines)
        return f"{answer}\n\nQuellen:\n{joined}"


__all__ = [
    "SimpleRAGSession",
    "SourceAttribution",
    "ConversationTurn",
    "DEFAULT_MODEL",
    "DEFAULT_EMBEDDING_MODEL",
]
<|MERGE_RESOLUTION|>--- conflicted
+++ resolved
@@ -19,7 +19,6 @@
 from src.config import CFG
 
 
-<<<<<<< HEAD
 DEFAULT_MODEL = CFG.get("models", {}).get("chat", "gpt-4o-mini")
 DEFAULT_EMBEDDING_MODEL = CFG.get("models", {}).get("embedding", "all-MiniLM-L6-v2")
 DEFAULT_COLLECTION = CFG.get("rag", {}).get("collection", "papers")
@@ -31,10 +30,7 @@
 DEFAULT_HISTORY_LIMIT = int(CFG.get("rag", {}).get("history_limit", 10))
 DEFAULT_TEMPERATURE = float(CFG.get("rag", {}).get("temperature", 0.0))
 DEFAULT_RESULTS_PER_QUERY = int(CFG.get("rag", {}).get("results_per_query", 5))
-=======
-DEFAULT_MODEL = "gpt-4o-mini"
-DEFAULT_EMBEDDING_MODEL = "all-MiniLM-L6-v2"
->>>>>>> 283c56c6
+
 
 
 @dataclass
@@ -69,18 +65,6 @@
     def __init__(
         self,
         *,
-<<<<<<< HEAD
-        collection_name: str = DEFAULT_COLLECTION,
-        persist_path: str = DEFAULT_PERSIST_PATH,
-        api_key: Optional[str] = None,
-        chat_model: str = DEFAULT_MODEL,
-        embedding_model: Optional[str] = None,
-        temperature: float = DEFAULT_TEMPERATURE,
-        history_limit: int = DEFAULT_HISTORY_LIMIT,
-    ) -> None:
-        if api_key is None:
-            api_key = CFG.get("services", {}).get("openai", {}).get("api_key")
-=======
         collection_name: str = "papers",
         persist_path: str = ".chroma",
         api_key: Optional[str] = None,
@@ -91,7 +75,6 @@
     ) -> None:
         if api_key is None:
             api_key = CFG.get("OPENAI_API_KEY")
->>>>>>> 283c56c6
         if not api_key:
             raise RuntimeError("OPENAI_API_KEY fehlt. Bitte in der Umgebung setzen oder .env konfigurieren.")
 
@@ -119,11 +102,7 @@
 
         return self._chat_model
 
-<<<<<<< HEAD
     def ask(self, question: str, *, k: Optional[int] = None) -> Dict[str, Any]:
-=======
-    def ask(self, question: str, *, k: int = 5) -> Dict[str, Any]:
->>>>>>> 283c56c6
         """Answer a question using retrieved context and conversation history.
 
         Returns a dictionary containing the generated answer, the retrieved
@@ -133,11 +112,8 @@
         if not question.strip():
             raise ValueError("Die Frage darf nicht leer sein.")
 
-<<<<<<< HEAD
         if k is None:
             k = DEFAULT_RESULTS_PER_QUERY
-=======
->>>>>>> 283c56c6
         sources = self._retrieve_sources(question, k)
         context = self._build_context_prompt(sources)
         messages = self._build_messages(question, context)
